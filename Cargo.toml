[workspace]
resolver = "2"
members = [
    "crates/*",
    "crates/fig_desktop/fuzz",
    "crates/macos-utils/accessibility-master/accessibility",
    "crates/macos-utils/accessibility-master/accessibility-sys",
    "crates/macos-utils/appkit-nsworkspace-bindings",
    "tests/fig-api/fig-api-mock",
    "tests/figterm2",
]

[workspace.package]
authors = [
    "Amazon Q CLI Team (q-cli@amazon.com)",
    "Grant Gurvis (grangurv@amazon.com)",
    "Chay Nabors (nabochay@amazon.com)",
    "Brandon Kiser (bskiser@amazon.com)",
]
edition = "2021"
homepage = "https://aws.amazon.com/q/"
publish = false
version = "1.6.1"
license = "MIT OR Apache-2.0"

[workspace.dependencies]
amzn-codewhisperer-client = { path = "crates/amzn-codewhisperer-client" }
amzn-codewhisperer-streaming-client = { path = "crates/amzn-codewhisperer-streaming-client" }
amzn-consolas-client = { path = "crates/amzn-consolas-client" }
amzn-qdeveloper-client = { path = "crates/amzn-qdeveloper-client" }
amzn-qdeveloper-streaming-client = { path = "crates/amzn-qdeveloper-streaming-client" }
anstream = "0.6.13"
anyhow = "1.0.75"
appkit-nsworkspace-bindings = { path = "crates/macos-utils/appkit-nsworkspace-bindings" }
async-trait = "0.1.74"
aws-types = "1.2.0"
base64 = "0.22.1"
block2 = "0.5.1"
bytes = "1.5.0"
bitflags = { version = "2.6.0", features = ["serde"] }
bstr = "1.1.0"
camino = { version = "1.1.3", features = ["serde1"] }
cfg-if = "1.0.0"
clap = { version = "4.5.23", features = [
    "deprecated",
    "derive",
    "string",
    "unicode",
    "wrap_help",
] }
cocoa = "0.26.0"
core-foundation = "0.10.0"
core-foundation-sys = "0.8.7"
core-graphics = "0.24.0"
crossterm = "0.28.1"
dashmap = "6.0.1"
dirs = "5.0.0"
fig_api_client = { path = "crates/fig_api_client" }
fig_auth = { path = "crates/fig_auth" }
fig_aws_common = { path = "crates/fig_aws_common" }
fig_desktop_api = { path = "crates/fig_desktop_api" }
fig_diagnostic = { path = "crates/fig_diagnostic" }
fig_install = { path = "crates/fig_install" }
fig_integrations = { path = "crates/fig_integrations" }
fig_ipc = { path = "crates/fig_ipc" }
fig_log = { path = "crates/fig_log" }
fig_os_shim = { path = "crates/fig_os_shim" }
fig_proto = { path = "crates/fig_proto" }
fig_remote_ipc = { path = "crates/fig_remote_ipc" }
fig_request = { path = "crates/fig_request" }
fig_settings = { path = "crates/fig_settings" }
fig_telemetry = { path = "crates/fig_telemetry" }
fig_telemetry_core = { path = "crates/fig_telemetry_core" }
fig_test_utils = { path = "crates/fig_test_utils" }
fig_util = { path = "crates/fig_util" }
flate2 = "1.0.35"
<<<<<<< HEAD
=======
flume = "0.11.0"
futures = "0.3.26"
globset = "0.4.10"
>>>>>>> 2b01e236
hex = "0.4.3"
http = "1.2.0"
indicatif = "0.17.3"
indoc = "2.0.5"
insta = "1.38.0"
libc = "0.2.167"
mimalloc = "0.1.43"
nix = { version = "0.29.0", features = [
    "feature",
    "fs",
    "ioctl",
    "process",
    "signal",
    "term",
    "user",
] }
objc = "0.2.7"
objc2 = "0.5.2"
objc2-app-kit = "0.2.2"
objc2-foundation = "0.2.2"
objc2-input-method-kit = "0.2.2"
parking_lot = "0.12.3"
percent-encoding = "2.2.0"
portable-pty = "0.8.1"
r2d2 = "0.8.10"
r2d2_sqlite = "0.25.0"
rand = "0.8.5"
regex = "1.7.0"
reqwest = { version = "0.12.12", default-features = false, features = [
    # defaults except tls
    "http2",
    "charset",
    # tls backend
    "rustls-tls",
    "rustls-tls-native-roots",
    # other features
    "gzip",
    "json",
    "socks",
    "cookies",
] }
ring = "0.17.8"
rusqlite = { version = "0.32.1", features = ["bundled", "serde_json"] }
shell-color = { path = "crates/shell-color" }
semver = { version = "1.0.16", features = ["serde"] }
serde = { version = "1.0.216", features = ["derive", "rc"] }
serde_json = "1.0.115"
sha2 = "0.10.6"
strum = { version = "0.26.3", features = ["derive"] }
sysinfo = "0.32.0"
thiserror = "2.0.3"
tempfile = "3.10.1"
time = { version = "0.3.34", features = [
    "parsing",
    "formatting",
    "local-offset",
    "macros",
    "serde",
] }
tokio = { version = "1.42.0", features = ["full"] }
<<<<<<< HEAD
=======
tokio-tungstenite = "0.26.1"
>>>>>>> 2b01e236
tokio-util = { version = "0.7.13", features = ["codec", "compat"] }
toml = "0.8.12"
tracing = { version = "0.1.40", features = ["log"] }
tracing-subscriber = { version = "0.3.19", features = [
    "env-filter",
    "fmt",
    "parking_lot",
    "time",
] }
<<<<<<< HEAD
=======
unicode-width = "0.2.0"
>>>>>>> 2b01e236
url = "2.5.4"
uuid = { version = "1.8.0", features = ["v4", "serde"] }
walkdir = "2.5.0"
which = "6.0.3"
whoami = "1.5.1"
winnow = "0.6.2"

# Keep these minor synced with reqwest
# https://github.com/seanmonstar/reqwest/blob/v0.12.12/Cargo.toml
rustls = "0.23.21"
rustls-native-certs = "0.8.1"
webpki-roots = "0.26.0"


# Keep these minor synced with reqwest
# https://github.com/seanmonstar/reqwest/blob/v0.12.12/Cargo.toml
rustls = "0.23.21"
rustls-native-certs = "0.8.1"
webpki-roots = "0.26.0"


[workspace.lints.rust]
future_incompatible = "warn"
nonstandard_style = "warn"
rust_2018_idioms = "warn"

[workspace.lints.clippy]
await_holding_lock = "warn"
char_lit_as_u8 = "warn"
checked_conversions = "warn"
dbg_macro = "warn"
debug_assert_with_mut_call = "warn"
# doc_markdown = "warn"
empty_enum = "warn"
enum_glob_use = "warn"
exit = "warn"
expl_impl_clone_on_copy = "warn"
explicit_deref_methods = "warn"
explicit_into_iter_loop = "warn"
fallible_impl_from = "warn"
filter_map_next = "warn"
flat_map_option = "warn"
float_cmp_const = "warn"
fn_params_excessive_bools = "warn"
from_iter_instead_of_collect = "warn"
if_let_mutex = "warn"
implicit_clone = "warn"
imprecise_flops = "warn"
inefficient_to_string = "warn"
invalid_upcast_comparisons = "warn"
large_digit_groups = "warn"
large_stack_arrays = "warn"
large_types_passed_by_value = "warn"
let_unit_value = "warn"
linkedlist = "warn"
lossy_float_literal = "warn"
macro_use_imports = "warn"
manual_ok_or = "warn"
map_err_ignore = "warn"
map_flatten = "warn"
map_unwrap_or = "warn"
match_on_vec_items = "warn"
# match_same_arms = "warn"
match_wild_err_arm = "warn"
match_wildcard_for_single_variants = "warn"
mem_forget = "warn"
missing_enforced_import_renames = "warn"
mut_mut = "warn"
mutex_integer = "warn"
needless_borrow = "warn"
needless_continue = "warn"
needless_for_each = "warn"
option_option = "warn"
path_buf_push_overwrite = "warn"
ptr_as_ptr = "warn"
rc_mutex = "warn"
ref_option_ref = "warn"
rest_pat_in_fully_bound_structs = "warn"
same_functions_in_if_condition = "warn"
semicolon_if_nothing_returned = "warn"
string_add_assign = "warn"
string_add = "warn"
string_lit_as_bytes = "warn"
string_to_string = "warn"
todo = "warn"
trait_duplication_in_bounds = "warn"
unimplemented = "warn"
unnested_or_patterns = "warn"
unused_self = "warn"
useless_transmute = "warn"
verbose_file_reads = "warn"
zero_sized_map_values = "warn"

[profile.release]
debug = 1
incremental = true
lto = "off"

[profile.dev.package.insta]
opt-level = 3

[profile.dev.package.similar]
opt-level = 3

[profile.dev.package.backtrace]
opt-level = 3<|MERGE_RESOLUTION|>--- conflicted
+++ resolved
@@ -74,12 +74,9 @@
 fig_test_utils = { path = "crates/fig_test_utils" }
 fig_util = { path = "crates/fig_util" }
 flate2 = "1.0.35"
-<<<<<<< HEAD
-=======
 flume = "0.11.0"
 futures = "0.3.26"
 globset = "0.4.10"
->>>>>>> 2b01e236
 hex = "0.4.3"
 http = "1.2.0"
 indicatif = "0.17.3"
@@ -140,10 +137,7 @@
     "serde",
 ] }
 tokio = { version = "1.42.0", features = ["full"] }
-<<<<<<< HEAD
-=======
 tokio-tungstenite = "0.26.1"
->>>>>>> 2b01e236
 tokio-util = { version = "0.7.13", features = ["codec", "compat"] }
 toml = "0.8.12"
 tracing = { version = "0.1.40", features = ["log"] }
@@ -153,23 +147,13 @@
     "parking_lot",
     "time",
 ] }
-<<<<<<< HEAD
-=======
 unicode-width = "0.2.0"
->>>>>>> 2b01e236
 url = "2.5.4"
 uuid = { version = "1.8.0", features = ["v4", "serde"] }
 walkdir = "2.5.0"
 which = "6.0.3"
 whoami = "1.5.1"
 winnow = "0.6.2"
-
-# Keep these minor synced with reqwest
-# https://github.com/seanmonstar/reqwest/blob/v0.12.12/Cargo.toml
-rustls = "0.23.21"
-rustls-native-certs = "0.8.1"
-webpki-roots = "0.26.0"
-
 
 # Keep these minor synced with reqwest
 # https://github.com/seanmonstar/reqwest/blob/v0.12.12/Cargo.toml
